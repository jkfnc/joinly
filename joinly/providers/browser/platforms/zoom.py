--- conflicted
+++ resolved
@@ -226,63 +226,6 @@
 
         return participants
 
-<<<<<<< HEAD
-
-    async def mute(self, page: Page) -> None:
-        """Mute the microphone in Zoom."""
-        await self._activate_controls(page)
-        
-        # Log current button states for debugging
-        logger.info("Looking for mute/unmute buttons...")
-        
-        # Check if we're already muted by looking for unmute button
-        unmute_visible = False
-        try:
-            unmute_btn = page.get_by_role("button", name="unmute my microphone")
-            unmute_visible = await unmute_btn.is_visible(timeout=500)
-        except:
-            pass
-            
-        if unmute_visible:
-            logger.info("Already muted (unmute button is visible)")
-            return
-
-        # Try to find and click the mute button
-        try:
-            mute_btn = page.get_by_role("button", name="mute my microphone")
-            if await mute_btn.is_visible(timeout=1000):
-                await mute_btn.click(timeout=1000)
-                logger.info("Successfully clicked mute button")
-                return
-        except Exception as e:
-            logger.debug(f"Could not find mute button with get_by_role: {e}")
-        
-        # Try alternative selector
-        try:
-            mute_alt = page.locator("button[aria-label*='mute my microphone']").first
-            if await mute_alt.is_visible(timeout=1000):
-                await mute_alt.click(timeout=1000)
-                logger.info("Successfully clicked mute button (alt selector)")
-                return
-        except Exception as e:
-            logger.debug(f"Could not find mute button with alt selector: {e}")
-        
-        # If we still can't find it, log available buttons
-        try:
-            all_buttons = await page.locator("button").all()
-            audio_buttons = []
-            for btn in all_buttons[:20]:  # Check first 20 buttons
-                aria_label = await btn.get_attribute("aria-label") or ""
-                if any(word in aria_label.lower() for word in ["mute", "microphone", "audio", "mic"]):
-                    is_visible = await btn.is_visible()
-                    audio_buttons.append(f"{aria_label} (visible: {is_visible})")
-            logger.error(f"Could not find mute button. Audio-related buttons found: {audio_buttons}")
-        except:
-            pass
-            
-        msg = "Mute button not found or not visible."
-        raise RuntimeError(msg)
-=======
     async def mute(self, page: Page) -> None:
         """Mute the microphone in Zoom."""
         await self._activate_controls(page)
@@ -295,74 +238,10 @@
         ).is_visible(timeout=1000):
             msg = "Mute button not found or not visible."
             raise RuntimeError(msg)
->>>>>>> 2be835a6
 
     async def unmute(self, page: Page) -> None:
         """Unmute the microphone in Zoom."""
         await self._activate_controls(page)
-<<<<<<< HEAD
-        
-        # Log current button states for debugging
-        logger.info("Looking for unmute/mute buttons...")
-        
-        # Check if we're already unmuted by looking for mute button
-        mute_visible = False
-        try:
-            mute_btn = page.get_by_role("button", name="mute my microphone")
-            mute_visible = await mute_btn.is_visible(timeout=500)
-        except:
-            pass
-            
-        if mute_visible:
-            logger.info("Already unmuted (mute button is visible)")
-            return
-
-        # Try to find and click the unmute button
-        try:
-            unmute_btn = page.get_by_role("button", name="unmute my microphone")
-            if await unmute_btn.is_visible(timeout=1000):
-                await unmute_btn.click(timeout=1000)
-                logger.info("Successfully clicked unmute button")
-                # Sometimes Zoom requires a second click
-                await page.wait_for_timeout(500)
-                if await unmute_btn.is_visible(timeout=500):
-                    logger.info("Clicking unmute again to confirm")
-                    await unmute_btn.click(timeout=1000)
-                return
-        except Exception as e:
-            logger.debug(f"Could not find unmute button with get_by_role: {e}")
-        
-        # Try alternative selector
-        try:
-            unmute_alt = page.locator("button[aria-label*='unmute my microphone']").first
-            if await unmute_alt.is_visible(timeout=1000):
-                await unmute_alt.click(timeout=1000)
-                logger.info("Successfully clicked unmute button (alt selector)")
-                # Check for second click
-                await page.wait_for_timeout(500)
-                if await unmute_alt.is_visible(timeout=500):
-                    logger.info("Clicking unmute again to confirm")
-                    await unmute_alt.click(timeout=1000)
-                return
-        except Exception as e:
-            logger.debug(f"Could not find unmute button with alt selector: {e}")
-        
-        # If we still can't find it, log available buttons
-        try:
-            all_buttons = await page.locator("button").all()
-            audio_buttons = []
-            for btn in all_buttons[:20]:  # Check first 20 buttons
-                aria_label = await btn.get_attribute("aria-label") or ""
-                if any(word in aria_label.lower() for word in ["mute", "microphone", "audio", "mic"]):
-                    is_visible = await btn.is_visible()
-                    audio_buttons.append(f"{aria_label} (visible: {is_visible})")
-            logger.error(f"Could not find unmute button. Audio-related buttons found: {audio_buttons}")
-        except:
-            pass
-            
-        msg = "Unmute button not found or not visible."
-        raise RuntimeError(msg)
-=======
 
         unmute_btn = page.get_by_role("button", name="unmute my microphone")
         if await unmute_btn.is_visible(timeout=1000):
@@ -375,7 +254,7 @@
         ):
             msg = "Unmute button not found or not visible."
             raise RuntimeError(msg)
->>>>>>> 2be835a6
+
 
     async def _check_joined(self, page: Page, timeout: float = 10) -> bool:  # noqa: ASYNC109
         """Check if the Zoom meeting has been joined successfully.
